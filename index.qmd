---
title: "jsPsych Dashboard"
execute: 
  cache: true
format: 
  dashboard: 
    theme:
      - simplex
      - assets/styles/quarto.scss
    scrolling: true
    logo: assets/jspsych-favicon.png
    nav-buttons:
      - icon: github
        href: https://github.com/jspsych/jsPsych
      - icon: twitter
        href: https://github.com/jspsych/jsPsych
jupyter: python3
---
```{python}
#| echo: false
#| output: false

import requests
import datetime
import pandas as pd
import numpy as np
import matplotlib.pyplot as plt
import httpx
import os
from dotenv import load_dotenv

```

```{python}
#| echo: false
#| output: false

load_dotenv()


GITHUB_TOKEN = os.getenv('GITHUB_TOKEN')

def fetch_api(endpoint, github_token):
    url = f"https://api.github.com/repos/jspsych/jsPsych/{endpoint}"
    final_data = []
    headers = {
        "Accept": "application/vnd.github.v3+json",
        "Authorization": f'token {github_token}'
    }
    while url:
        try:
            response = httpx.get(url, headers=headers)
            response.raise_for_status()

            data = response.json()
            for item in data:
                final_data.append(item)
            if 'next' in response.links:
                url = response.links['next']['url']
            else:
                break
        except httpx.RequestError as e:
            print(f"Error fetching data from {url}: {e}")
            return None
        except httpx.HTTPStatusError as e:
            print(f"HTTP error occurred: {e}")
            return None

    return final_data
```

```{python}
#| echo: false
#| output: false
#| cache: true

iss_cache = fetch_api("issues?&state=all&per_page=100",github_token=GITHUB_TOKEN)
comm_cache = fetch_api("issues/comments?per_page=100",github_token=GITHUB_TOKEN)
```

```{python}
#| echo: false
#| output: false

def create_df(type, data):
    if type == "issues":
        entries = []
        for item in data:
            entry = {
                'number': item['number'],
                'user': item['user']['login'],
                'created_at': pd.to_datetime(item['created_at']),
                'closed_at': pd.to_datetime(item['closed_at']) if item['closed_at'] else None,
                'state': item['state'],
                'title': item['title'],
            }
            entries.append(entry)
        df = pd.DataFrame(entries)
        df['year'] = df['created_at'].dt.year
        df['quarter'] = df['created_at'].dt.quarter

    elif type == "comments":
        comments = []
        for comment in data:
            comment_entry = {
<<<<<<< HEAD
                'number': int(comment['issue_url'].split('/')[-1]),
=======
                'issue_number': int(comment['issue_url'].split('/')[-1]),
>>>>>>> 31f033df
                'user': comment['user']['login'],
                'created_at': pd.to_datetime(comment['created_at']),
                'body': comment['body']
            }
            comments.append(comment_entry)
        df = pd.DataFrame(comments)

    elif type == "pulls":
        entries = []
        for item in data:
            if 'pull_request' not in item:
                continue
            else:
                entry = {
                    'number': item['number'],
                    'user': item['user']['login'],
                    'created_at': pd.to_datetime(item['created_at']),
                    'closed_at': pd.to_datetime(item['closed_at']) if item['closed_at'] else None,
                    'state': item['state'],
                    'title': item['title'],
<<<<<<< HEAD
                    'pull_request': item['pull_request']
=======
>>>>>>> 31f033df
                }
                entries.append(entry)
        df = pd.DataFrame(entries)
        df['year'] = df['created_at'].dt.year
        df['quarter'] = df['created_at'].dt.quarter

    else:
        print("Invalid type")
        return None

    return df
```

```{python}
#| echo: false
#| output: false

iss_df = create_df("issues", iss_cache)
comm_df = create_df("comments", comm_cache)
pulls_df = create_df("pulls", iss_cache)

```

```{python}
#| echo: false
#| output: false

<<<<<<< HEAD
def calculate_interaction_time(row):
  if pd.isna(row)['created_at_y']:
    return None
  dates = [row['created_at_x']] + row['created_at_y']
  if row['closed_at'] is not None:
    dates.append(row['closed_at'])
  dates = [d for d in dates if pd.notna(d)] # --> is this step necessary?
  dates = sorted(dates)
  if len(dates) > 1:
    time_diff = np.diff([d.timestamp() for d in dates])
    time_diff = time_diff / (60 * 60 * 24) # convert to days
    return np.mean(time_diff) if len(time_diff) > 0 else None
  return None

def calculate_merge_time(row):
  if pd.isna(row['pull_request']['merged_at']):
    return None
  created_at = row['created_at_x'].timestamp()
  pr = row['pull_request']
  merged_at = pd.to_datetime(pr['merged_at']).timestamp()
  return (merged_at - created_at) / (60 * 60 * 24) # convert to days

def analyze_interaction_times(df, comments_df):
  if comments_df.empty:
    print("Warning: Comments dataframe is empty")
    df['comment_count'] = 0
    df['avg_interaction_time'] = None
    return df

  comments_by_issue = comments_df.groupby('number').agg({
    'created_at': list,
    'number': 'count'
  }).rename(columns={'number': 'comment_count'})

  df = df.merge(comments_by_issue, left_on='number', right_index=True, how='left')
  df['comment_count'] = df['comment_count'].fillna(0)

  if 'created_at_x' not in df.columns and 'created_at_y' not in df.columns:
    df = df.rename(columns={'created_at': 'created_at_x'})
    if 'created_at' in df.columns:
      df['created_at_y'] = df['created_at']
  
  df['avg_interaction_time'] = df.apply(calculate_interaction_time, axis=1)
  if 'pull_request' in df.columns:
    df['merge_time'] = df.apply(calculate_merge_time, axis=1)

  return df

=======
def analyze_interaction_times(df, comments_df):
    if comments_df.empty:
        print("Warning: Comments dataframe is empty")
        df['comment_count'] = 0
        df['avg_interaction_time'] = None
        return df

    comments_by_issue = comments_df.groupby('issue_number').agg({
        'created_at': list,
        'issue_number': 'count'
    }).rename(columns={'issue_number': 'comment_count'})

    df = df.merge(comments_by_issue, left_on='number', right_index=True, how='left')
    df['comment_count'] = df['comment_count'].fillna(0)

    if 'created_at_x' not in df.columns and 'created_at_y' not in df.columns:
        df = df.rename(columns={'created_at': 'created_at_x'})
        if 'created_at' in df.columns:
            df['created_at_y'] = df['created_at']

    def calculate_interaction_time(row):
        if 'created_at_y' not in row or not isinstance(row['created_at_y'], list) or len(row['created_at_y']) == 0:
            return None
        dates = [row['created_at_x']] + row['created_at_y']
        if row['closed_at'] is not None:
            dates.append(row['closed_at'])
        dates = [d for d in dates if pd.notna(d)]
        dates = sorted(dates)

        if len(dates) > 1:
            time_diff = np.diff([d.timestamp() for d in dates])
            return np.mean(time_diff) if len(time_diff) > 0 else None
        return None

    df['avg_interaction_time'] = df.apply(calculate_interaction_time, axis=1)

    return df
>>>>>>> 31f033df
```

```{python}
#| echo: false
#| output: false

<<<<<<< HEAD
def issue_agg(df):
  return df.groupby(['year', 'quarter']).agg(
    openedIssues = ('number', 'count'),
    avgInteractionTime = ('avg_interaction_time', 'mean'),
    avgInteraction = ('comment_count', 'mean'),
    openedIssuesClosed = ('closed_at', 'count')
  ).round(2)

def pr_agg(df):
  df = df.groupby(['year', 'quarter']).agg(
    openedPRs = ('number', 'count'),
    avgInteractionTime = ('avg_interaction_time', 'mean'),
    avgInteraction = ('comment_count', 'mean'),
    openedPRsClosed = ('closed_at', 'count'),
    openedPRsMerged = ('merge_time', 'count'),
    avgMergeTime = ('merge_time', 'mean')
  ).round(2)
  df['closed without merging'] = df['openedPRsClosed'] - df['openedPRsMerged']
  return df

def quarterly_metrics(df):
  if 'merge_time' in df.columns:
    return pr_agg(df)
  return issue_agg(df)

=======
def quarterly_metrics(df):
  return df.groupby(['year', 'quarter']).agg({
  'number': 'count',
  'avg_interaction_time': 'mean',
  'comment_count': ['mean', 'sum']
  }).round(2)
>>>>>>> 31f033df
```


```{python}
#| echo: false
#| output: false

<<<<<<< HEAD
coreTeam = ['jodeleeuw', 'becky-gilbert', 'bjoluc', 'cherriechang', 'jadeddelta', 'github-actions[bot]']

def open_awhile(df):
  df = df.loc[df['state'] == 'open']
  df = df.loc[df['year'] < 2024]
  print(f"There are {len(df)} issues which are left open since before 2024")
  return df

def from_community(df):
    return df.drop(df[df['user'].isin(coreTeam)].index)

```

```{python}
#| echo: false
#| output: false

=======
>>>>>>> 31f033df
def plot_quarterly_metrics(metrics, target_metric):
  plt.figure(figsize=(10, 6))
  for year in metrics.index.get_level_values('year').unique():
    year_data = metrics.loc[year]
    plt.plot(year_data.index, year_data[target_metric],
            marker='o', label=f'Year {year}')

  plt.xlabel('Quarter')
  plt.ylabel(target_metric)
  plt.title(f'Quarterly {target_metric} Over Time')
  plt.legend()
  plt.grid(True)
  plt.show()

<<<<<<< HEAD
def plot_history(metrics, target_metric):
  plt.figure(figsize=(10, 6))
  quarters = [f'{year} Q{quarter}' for year, quarter in metrics.index]
  plt.plot(quarters, metrics[target_metric],
    marker='o')

  plt.xlabel('Quarter')
  plt.xticks(rotation=90)
  plt.ylabel(target_metric)
  plt.title(f'Quarterly {target_metric} Over Time')
  plt.grid(True)
  plt.show()
=======
>>>>>>> 31f033df
```

```{python}
#| echo: false
#| output: false
<<<<<<< HEAD

=======
>>>>>>> 31f033df
def generate_report():
  issues_analysis = analyze_interaction_times(iss_df, comm_df)
  pulls_analysis = analyze_interaction_times(pulls_df, comm_df)
  issues_quarterly = quarterly_metrics(issues_analysis)
  pulls_quarterly = quarterly_metrics(pulls_analysis)
  return issues_analysis, pulls_analysis, issues_quarterly, pulls_quarterly
```

```{python}
#| echo: false
#| output: false
my_issues_analysis, my_prs_analysis, my_issues_quarterly, my_prs_quarterly = generate_report()
```

<<<<<<< HEAD

# Index

# Issues
```{python}
#| echo: false
open_awhile(my_issues_analysis)
```
```{python}
#| echo: false
open_awhile(from_community(my_issues_analysis))
```
```{python}
#| echo: false
plot_history(my_issues_quarterly, 'avgInteractionTime')
```

# Pull Requests
```{python}
#| echo: false
open_awhile(my_prs_analysis)
```
```{python}
#| echo: false
open_awhile(from_community(my_prs_analysis))
```
```{python}
#| echo: false
plot_history(my_prs_quarterly, 'avgMergeTime')
plot_history(my_prs_quarterly, 'avgInteractionTime')
plot_history(my_prs_quarterly, 'closed without merging')
```

# Discussions
This must be inside the discussion page
=======
# Index
This must be inside the index page

# Issues
This must be inside the issues page

# Pull Requests
This must be inside the pull request page

# Discussions
This must be inside the discussion page
>>>>>>> 31f033df
<|MERGE_RESOLUTION|>--- conflicted
+++ resolved
@@ -103,11 +103,7 @@
         comments = []
         for comment in data:
             comment_entry = {
-<<<<<<< HEAD
-                'number': int(comment['issue_url'].split('/')[-1]),
-=======
                 'issue_number': int(comment['issue_url'].split('/')[-1]),
->>>>>>> 31f033df
                 'user': comment['user']['login'],
                 'created_at': pd.to_datetime(comment['created_at']),
                 'body': comment['body']
@@ -128,10 +124,6 @@
                     'closed_at': pd.to_datetime(item['closed_at']) if item['closed_at'] else None,
                     'state': item['state'],
                     'title': item['title'],
-<<<<<<< HEAD
-                    'pull_request': item['pull_request']
-=======
->>>>>>> 31f033df
                 }
                 entries.append(entry)
         df = pd.DataFrame(entries)
@@ -159,7 +151,6 @@
 #| echo: false
 #| output: false
 
-<<<<<<< HEAD
 def calculate_interaction_time(row):
   if pd.isna(row)['created_at_y']:
     return None
@@ -207,53 +198,12 @@
     df['merge_time'] = df.apply(calculate_merge_time, axis=1)
 
   return df
-
-=======
-def analyze_interaction_times(df, comments_df):
-    if comments_df.empty:
-        print("Warning: Comments dataframe is empty")
-        df['comment_count'] = 0
-        df['avg_interaction_time'] = None
-        return df
-
-    comments_by_issue = comments_df.groupby('issue_number').agg({
-        'created_at': list,
-        'issue_number': 'count'
-    }).rename(columns={'issue_number': 'comment_count'})
-
-    df = df.merge(comments_by_issue, left_on='number', right_index=True, how='left')
-    df['comment_count'] = df['comment_count'].fillna(0)
-
-    if 'created_at_x' not in df.columns and 'created_at_y' not in df.columns:
-        df = df.rename(columns={'created_at': 'created_at_x'})
-        if 'created_at' in df.columns:
-            df['created_at_y'] = df['created_at']
-
-    def calculate_interaction_time(row):
-        if 'created_at_y' not in row or not isinstance(row['created_at_y'], list) or len(row['created_at_y']) == 0:
-            return None
-        dates = [row['created_at_x']] + row['created_at_y']
-        if row['closed_at'] is not None:
-            dates.append(row['closed_at'])
-        dates = [d for d in dates if pd.notna(d)]
-        dates = sorted(dates)
-
-        if len(dates) > 1:
-            time_diff = np.diff([d.timestamp() for d in dates])
-            return np.mean(time_diff) if len(time_diff) > 0 else None
-        return None
-
-    df['avg_interaction_time'] = df.apply(calculate_interaction_time, axis=1)
-
-    return df
->>>>>>> 31f033df
-```
-
-```{python}
-#| echo: false
-#| output: false
-
-<<<<<<< HEAD
+```
+
+```{python}
+#| echo: false
+#| output: false
+
 def issue_agg(df):
   return df.groupby(['year', 'quarter']).agg(
     openedIssues = ('number', 'count'),
@@ -278,23 +228,13 @@
   if 'merge_time' in df.columns:
     return pr_agg(df)
   return issue_agg(df)
-
-=======
-def quarterly_metrics(df):
-  return df.groupby(['year', 'quarter']).agg({
-  'number': 'count',
-  'avg_interaction_time': 'mean',
-  'comment_count': ['mean', 'sum']
-  }).round(2)
->>>>>>> 31f033df
-```
-
-
-```{python}
-#| echo: false
-#| output: false
-
-<<<<<<< HEAD
+```
+
+
+```{python}
+#| echo: false
+#| output: false
+
 coreTeam = ['jodeleeuw', 'becky-gilbert', 'bjoluc', 'cherriechang', 'jadeddelta', 'github-actions[bot]']
 
 def open_awhile(df):
@@ -312,8 +252,6 @@
 #| echo: false
 #| output: false
 
-=======
->>>>>>> 31f033df
 def plot_quarterly_metrics(metrics, target_metric):
   plt.figure(figsize=(10, 6))
   for year in metrics.index.get_level_values('year').unique():
@@ -328,7 +266,6 @@
   plt.grid(True)
   plt.show()
 
-<<<<<<< HEAD
 def plot_history(metrics, target_metric):
   plt.figure(figsize=(10, 6))
   quarters = [f'{year} Q{quarter}' for year, quarter in metrics.index]
@@ -341,17 +278,11 @@
   plt.title(f'Quarterly {target_metric} Over Time')
   plt.grid(True)
   plt.show()
-=======
->>>>>>> 31f033df
-```
-
-```{python}
-#| echo: false
-#| output: false
-<<<<<<< HEAD
-
-=======
->>>>>>> 31f033df
+```
+
+```{python}
+#| echo: false
+#| output: false
 def generate_report():
   issues_analysis = analyze_interaction_times(iss_df, comm_df)
   pulls_analysis = analyze_interaction_times(pulls_df, comm_df)
@@ -366,7 +297,6 @@
 my_issues_analysis, my_prs_analysis, my_issues_quarterly, my_prs_quarterly = generate_report()
 ```
 
-<<<<<<< HEAD
 
 # Index
 
@@ -401,17 +331,4 @@
 ```
 
 # Discussions
-This must be inside the discussion page
-=======
-# Index
-This must be inside the index page
-
-# Issues
-This must be inside the issues page
-
-# Pull Requests
-This must be inside the pull request page
-
-# Discussions
-This must be inside the discussion page
->>>>>>> 31f033df
+This must be inside the discussion page